--- conflicted
+++ resolved
@@ -9,10 +9,7 @@
 env:
   CARGO_TERM_COLOR: always
   GITHUB_ACTOR: pop-cli
-<<<<<<< HEAD
-=======
 
->>>>>>> 5894fac3
 jobs:
   build:
 
@@ -51,18 +48,10 @@
         override: true
         components: rustfmt, clippy, rust-src
 
-<<<<<<< HEAD
-    - name: Setup git config
-      run: |
-        git config --global user.name "${GITHUB_ACTOR}"
-        git config --global user.email "${GITHUB_ACTOR}@users.noreply.github.com"
-
-=======
     - uses: actions/checkout@v4
     - name: Check formatting
       run: cargo fmt --all -- --check
         
->>>>>>> 5894fac3
     - uses: actions/checkout@v3
     - name: Check Feature Contracts Excl.
       run: cargo check --no-default-features --features contract
