use crate::{
	engines::{
		generator::{ChainSpec, Network},
		templates::Template,
	},
	helpers::{clone_and_degit, sanitize, write_to_file},
};
use anyhow::Result;
use duct::cmd;
use git2::Repository;
use std::{
	fs,
	path::{Path, PathBuf},
};
use walkdir::WalkDir;

#[derive(Debug, Clone)]
pub struct Config {
	pub(crate) symbol: String,
	pub(crate) decimals: u8,
	pub(crate) initial_endowment: String,
}

/// Creates a new template at `target` dir
pub fn instantiate_template_dir(
	template: &Template,
	target: &Path,
<<<<<<< HEAD
	tag_version: Option<String>,
	config: Config,
) -> Result<()> {
	sanitize(target)?;

	if matches!(template, &Template::Base) {
		return instantiate_base_template(target, config, tag_version);
	}
	clone_and_degit(template.repository_url(), target, tag_version)?;
=======
	config: Config,
) -> Result<Option<String>> {
	sanitize(target)?;
	use Template::*;
	let url = match template {
		FPT => "https://github.com/paritytech/frontier-parachain-template.git",
		Contracts => "https://github.com/paritytech/substrate-contracts-node.git",
		Base => {
			return instantiate_base_template(target, config);
		},
	};
	let tag = clone_and_degit(url, target)?;
>>>>>>> 3bbe6177
	Repository::init(target)?;
	Ok(tag)
}

<<<<<<< HEAD
pub fn instantiate_base_template(
	target: &Path,
	config: Config,
	tag_version: Option<String>,
) -> Result<()> {
	let temp_dir = ::tempfile::TempDir::new_in(std::env::temp_dir())?;
	let source = temp_dir.path();
	let template = crate::engines::templates::Template::Base;

	clone_and_degit(template.repository_url(), source, tag_version)?;
=======
pub fn instantiate_base_template(target: &Path, config: Config) -> Result<Option<String>> {
	let temp_dir = ::tempfile::TempDir::new_in(std::env::temp_dir())?;
	let source = temp_dir.path();
	let tag = clone_and_degit("https://github.com/r0gue-io/base-parachain", source)?;
>>>>>>> 3bbe6177

	for entry in WalkDir::new(&source) {
		let entry = entry?;

		let source_path = entry.path();
		let destination_path = target.join(source_path.strip_prefix(&source)?);

		if entry.file_type().is_dir() {
			fs::create_dir_all(&destination_path)?;
		} else {
			fs::copy(source_path, &destination_path)?;
		}
	}
	let chainspec = ChainSpec {
		token_symbol: config.symbol,
		decimals: config.decimals,
		initial_endowment: config.initial_endowment,
	};
	use askama::Template;
	write_to_file(
		&target.join("node/src/chain_spec.rs"),
		chainspec.render().expect("infallible").as_ref(),
	);
	// Add network configuration
	let network = Network { node: "parachain-template-node".into() };
	write_to_file(&target.join("network.toml"), network.render().expect("infallible").as_ref());
	Repository::init(target)?;
	Ok(tag)
}

pub fn build_parachain(path: &Option<PathBuf>) -> anyhow::Result<()> {
	cmd("cargo", vec!["build", "--release"])
		.dir(path.clone().unwrap_or("./".into()))
		.run()?;

	Ok(())
}

#[cfg(test)]
mod tests {
	use super::*;
	use anyhow::Result;
	use std::{env::current_dir, fs};

	fn setup_template_and_instantiate() -> Result<tempfile::TempDir> {
		let temp_dir = tempfile::tempdir().expect("Failed to create temp dir");
		let config = Config {
			symbol: "DOT".to_string(),
			decimals: 18,
			initial_endowment: "1000000".to_string(),
		};
<<<<<<< HEAD
		let result: anyhow::Result<()> = instantiate_base_template(temp_dir.path(), config, None);
=======
		let result = instantiate_base_template(temp_dir.path(), config);
>>>>>>> 3bbe6177
		assert!(result.is_ok());
		Ok(temp_dir)
	}

	#[test]
	fn test_parachain_instantiate_base_template() -> Result<()> {
		let temp_dir =
			setup_template_and_instantiate().expect("Failed to setup template and instantiate");

		// Verify that the generated chain_spec.rs file contains the expected content
		let generated_file_content =
			fs::read_to_string(temp_dir.path().join("node/src/chain_spec.rs"))
				.expect("Failed to read file");
		assert!(generated_file_content
			.contains("properties.insert(\"tokenSymbol\".into(), \"DOT\".into());"));
		assert!(generated_file_content
			.contains("properties.insert(\"tokenDecimals\".into(), 18.into());"));
		assert!(generated_file_content.contains("1000000"));

		// Verify network.toml contains expected content
		let generated_file_content =
			fs::read_to_string(temp_dir.path().join("network.toml")).expect("Failed to read file");
		let expected_file_content =
			fs::read_to_string(current_dir()?.join("./templates/base/network.templ"))
				.expect("Failed to read file");
		assert_eq!(
			generated_file_content,
			expected_file_content.replace("^^node^^", "parachain-template-node")
		);

		Ok(())
	}

	#[test]
	fn test_parachain_build_after_instantiating_template() -> Result<()> {
		let temp_dir =
			setup_template_and_instantiate().expect("Failed to setup template and instantiate");
		let build = build_parachain(&Some(temp_dir.path().to_path_buf()));
		assert!(build.is_ok(), "Result should be Ok");
		Ok(())
	}
}<|MERGE_RESOLUTION|>--- conflicted
+++ resolved
@@ -25,51 +25,29 @@
 pub fn instantiate_template_dir(
 	template: &Template,
 	target: &Path,
-<<<<<<< HEAD
 	tag_version: Option<String>,
 	config: Config,
-) -> Result<()> {
+) -> Result<Option<String>> {
 	sanitize(target)?;
 
 	if matches!(template, &Template::Base) {
 		return instantiate_base_template(target, config, tag_version);
 	}
-	clone_and_degit(template.repository_url(), target, tag_version)?;
-=======
-	config: Config,
-) -> Result<Option<String>> {
-	sanitize(target)?;
-	use Template::*;
-	let url = match template {
-		FPT => "https://github.com/paritytech/frontier-parachain-template.git",
-		Contracts => "https://github.com/paritytech/substrate-contracts-node.git",
-		Base => {
-			return instantiate_base_template(target, config);
-		},
-	};
-	let tag = clone_and_degit(url, target)?;
->>>>>>> 3bbe6177
+	let tag = clone_and_degit(template.repository_url(), target, tag_version)?;
 	Repository::init(target)?;
 	Ok(tag)
 }
 
-<<<<<<< HEAD
 pub fn instantiate_base_template(
 	target: &Path,
 	config: Config,
 	tag_version: Option<String>,
-) -> Result<()> {
+) -> Result<Option<String>> {
 	let temp_dir = ::tempfile::TempDir::new_in(std::env::temp_dir())?;
 	let source = temp_dir.path();
 	let template = crate::engines::templates::Template::Base;
 
-	clone_and_degit(template.repository_url(), source, tag_version)?;
-=======
-pub fn instantiate_base_template(target: &Path, config: Config) -> Result<Option<String>> {
-	let temp_dir = ::tempfile::TempDir::new_in(std::env::temp_dir())?;
-	let source = temp_dir.path();
-	let tag = clone_and_degit("https://github.com/r0gue-io/base-parachain", source)?;
->>>>>>> 3bbe6177
+	let tag = clone_and_degit(template.repository_url(), source, tag_version)?;
 
 	for entry in WalkDir::new(&source) {
 		let entry = entry?;
@@ -121,11 +99,7 @@
 			decimals: 18,
 			initial_endowment: "1000000".to_string(),
 		};
-<<<<<<< HEAD
-		let result: anyhow::Result<()> = instantiate_base_template(temp_dir.path(), config, None);
-=======
-		let result = instantiate_base_template(temp_dir.path(), config);
->>>>>>> 3bbe6177
+		let result: anyhow::Result<Option<String>> = instantiate_base_template(temp_dir.path(), config, None);
 		assert!(result.is_ok());
 		Ok(temp_dir)
 	}
