use crate::{
	commands::new::parachain::Template,
	engines::generator::{ChainSpec, Network},
	helpers::{clone_and_degit, sanitize, write_to_file},
};
use anyhow::Result;
use duct::cmd;
use git2::Repository;
use std::{
	fs,
	path::{Path, PathBuf},
};
use walkdir::WalkDir;

#[derive(Debug, Clone)]
pub struct Config {
	pub(crate) symbol: String,
	pub(crate) decimals: u8,
	pub(crate) initial_endowment: String,
}

/// Creates a new template at `target` dir
pub fn instantiate_template_dir(template: &Template, target: &Path, config: Config) -> Result<()> {
	sanitize(target)?;
	use Template::*;
	let url = match template {
		FPT => "https://github.com/paritytech/frontier-parachain-template.git",
		Contracts => "https://github.com/paritytech/substrate-contracts-node.git",
		Base => {
			return instantiate_base_template(target, config);
		},
	};
	clone_and_degit(url, target)?;
	Repository::init(target)?;
	Ok(())
}

pub fn instantiate_base_template(target: &Path, config: Config) -> Result<()> {
	let temp_dir = ::tempfile::TempDir::new_in(std::env::temp_dir())?;
	let source = temp_dir.path();
	clone_and_degit("https://github.com/r0gue-io/base-parachain", source)?;

	for entry in WalkDir::new(&source) {
		let entry = entry?;

		let source_path = entry.path();
		let destination_path = target.join(source_path.strip_prefix(&source)?);

		if entry.file_type().is_dir() {
			fs::create_dir_all(&destination_path)?;
		} else {
			fs::copy(source_path, &destination_path)?;
		}
	}
	let chainspec = ChainSpec {
		token_symbol: config.symbol,
		decimals: config.decimals,
		initial_endowment: config.initial_endowment,
	};
	use askama::Template;
	write_to_file(
		&target.join("node/src/chain_spec.rs"),
		chainspec.render().expect("infallible").as_ref(),
	);
	// Add network configuration
	let network = Network { node: "parachain-template-node".into() };
	write_to_file(&target.join("network.toml"), network.render().expect("infallible").as_ref());
	Repository::init(target)?;
	Ok(())
}

pub fn build_parachain(path: &Option<PathBuf>) -> anyhow::Result<()> {
	cmd("cargo", vec!["build", "--release"])
		.dir(path.clone().unwrap_or("./".into()))
		.run()?;

	Ok(())
}

#[cfg(test)]
mod tests {
	use super::*;
	use anyhow::Result;
	use std::{env::current_dir, fs};

<<<<<<< HEAD
	#[test]
	fn test_instantiate_template_dir_base() -> Result<(), Box<dyn std::error::Error>> {
		let temp_dir = tempfile::tempdir()?;
=======
	fn setup_template_and_instantiate() -> Result<tempfile::TempDir> {
		let temp_dir = tempfile::tempdir().expect("Failed to create temp dir");
>>>>>>> 5894fac3
		let config = Config {
			symbol: "DOT".to_string(),
			decimals: 18,
			initial_endowment: "1000000".to_string(),
		};
		let result: anyhow::Result<()> = instantiate_base_template(temp_dir.path(), config);
		assert!(result.is_ok());
		Ok(temp_dir)
	}

	#[test]
	fn test_parachain_instantiate_base_template() -> Result<()> {
		let temp_dir =
			setup_template_and_instantiate().expect("Failed to setup template and instantiate");

		// Verify that the generated chain_spec.rs file contains the expected content
		let generated_file_content =
			fs::read_to_string(temp_dir.path().join("node/src/chain_spec.rs"))
				.expect("Failed to read file");
		assert!(generated_file_content
			.contains("properties.insert(\"tokenSymbol\".into(), \"DOT\".into());"));
		assert!(generated_file_content
			.contains("properties.insert(\"tokenDecimals\".into(), 18.into());"));
		assert!(generated_file_content.contains("1000000"));

		// Verify network.toml contains expected content
		let generated_file_content =
			fs::read_to_string(temp_dir.path().join("network.toml")).expect("Failed to read file");
		let expected_file_content =
			fs::read_to_string(current_dir()?.join("./templates/base/network.templ"))
				.expect("Failed to read file");
		assert_eq!(
			generated_file_content,
			expected_file_content.replace("^^node^^", "parachain-template-node")
		);

		Ok(())
	}

	#[test]
	fn test_parachain_build_after_instantiating_template() -> Result<()> {
		let temp_dir =
			setup_template_and_instantiate().expect("Failed to setup template and instantiate");
		let build = build_parachain(&Some(temp_dir.path().to_path_buf()));
		assert!(build.is_ok(), "Result should be Ok");
		Ok(())
	}
}<|MERGE_RESOLUTION|>--- conflicted
+++ resolved
@@ -83,14 +83,8 @@
 	use anyhow::Result;
 	use std::{env::current_dir, fs};
 
-<<<<<<< HEAD
-	#[test]
-	fn test_instantiate_template_dir_base() -> Result<(), Box<dyn std::error::Error>> {
-		let temp_dir = tempfile::tempdir()?;
-=======
 	fn setup_template_and_instantiate() -> Result<tempfile::TempDir> {
 		let temp_dir = tempfile::tempdir().expect("Failed to create temp dir");
->>>>>>> 5894fac3
 		let config = Config {
 			symbol: "DOT".to_string(),
 			decimals: 18,
