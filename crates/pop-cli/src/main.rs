--- conflicted
+++ resolved
@@ -164,7 +164,6 @@
 	Ok(cache_path)
 }
 
-<<<<<<< HEAD
 fn init_config() -> Result<()> {
 	let path = config_file_path()?;
 	match pop_telemetry::write_default_config(&path) {
@@ -181,11 +180,11 @@
 		},
 	}
 	Ok(())
-=======
+}
+
 #[test]
 fn verify_cli() {
 	// https://docs.rs/clap/latest/clap/_derive/_tutorial/chapter_4/index.html
 	use clap::CommandFactory;
 	Cli::command().debug_assert()
->>>>>>> 55b1fd4a
 }